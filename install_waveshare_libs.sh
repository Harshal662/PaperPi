--- conflicted
+++ resolved
@@ -36,15 +36,8 @@
 find $WS_LOCAL -type f -exec sed -i -E 's/(^\W+def init\(self,\W+update)/\1=False/g' {} \;
 
 # add default value to `color` arg in Clear() method (see epd2in7 for example)
-<<<<<<< HEAD
-find $WS_LOCAL -type f -exec sed -i -E 's/(^\W+def Clear\(self,\W+color)/\1=0xFF/g' {} \;
-
-# default to full update in def init() for screens that support partial update
-find $ws_local -type f -exec sed -i -E 's/(def init\(self, lut)(.*)/\1=None\2\n        if not lut:\n             lut = self.lut_full_update/' {} \;
-=======
 find $WS_LOCAL -type f -exec sed -i -E 's/(\W+def Clear\(self,\W+color)\)/\1=0xFF)/' {} \;
 
 # default to full update in def init() for screens that support partial update
 echo "set default lut value in init()"
-find $WS_LOCAL -type f -exec sed -i -E 's/(def init\(self, lut)(.*)/\1=None\2\n        if not lut:\n            lut = self.lut_full_update/' {} \;
->>>>>>> 5458b73f
+find $WS_LOCAL -type f -exec sed -i -E 's/(def init\(self, lut)(.*)/\1=None\2\n        if not lut:\n            lut = self.lut_full_update/' {} \;